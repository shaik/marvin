# Marvin — Personal Memory Assistant

[![Tests](https://github.com/shaik/marvin/actions/workflows/tests.yml/badge.svg)](https://github.com/shaik/marvin/actions/workflows/tests.yml)

Marvin is a semantic memory assistant with embedding-based storage, intelligent clarification, and natural language interaction. The system consists of a Python FastAPI backend with OpenAI embeddings and a React Native frontend for mobile access.

## 🚀 Current Status

**✅ IMPLEMENTED & DEPLOYED**
- Complete FastAPI backend with semantic memory storage
- OpenAI text-embedding-ada-002 integration for semantic search
- Intelligent clarification system for ambiguous queries
- SQLite database with embedding storage
- Comprehensive test suites (unit, E2E, clarification flow)
- React Native frontend scaffolding (Expo-based)
- Deployment scripts and configuration

## 🎯 Key Features

### Memory Operations
- **Store Memories**: Natural language input with semantic embedding
- **Query Memories**: Semantic search with similarity scoring
- **Duplicate Detection**: Automatic detection with 85% similarity threshold
- **Memory Management**: Update, delete, and retrieve specific memories

### Intelligent Clarification System
- **Ambiguity Detection**: Automatically detects when multiple memories have similar scores
- **Smart Questions**: Generates contextual clarification questions mentioning proper nouns
- **Resolution Flow**: Allows users to select from ambiguous candidates
- **Configurable Thresholds**: Environment-controllable sensitivity settings

### Technical Features
- **Semantic Search**: Cosine similarity on OpenAI embeddings
- **Structured Logging**: JSON-formatted logs for observability
- **Error Handling**: Comprehensive exception management with proper HTTP status codes
- **CORS Support**: Cross-origin requests for frontend integration
- **Modular Architecture**: Clean separation of concerns with FastAPI routers

## 📁 Project Structure

```
marvin/
├── agent/                    # Python FastAPI backend
│   ├── api/                 # API route modules
│   │   ├── models.py        # Pydantic request/response models
│   │   ├── query.py         # Memory search with clarification
│   │   ├── clarify.py       # Clarification resolution endpoint
│   │   ├── store.py         # Memory storage endpoint
│   │   └── exceptions.py    # Custom exception handlers
│   ├── memory.py            # Core memory engine (SQLite + OpenAI)
│   ├── config.py            # Application configuration
│   └── main.py              # FastAPI application setup
├── app/                     # React Native frontend (Expo)
│   ├── App.js              # Main chat interface
│   ├── api.js              # Backend communication
│   └── package.json        # Dependencies
├── tests/                   # Comprehensive test suites
│   ├── test_sanity.py      # Unit tests with mocked dependencies
│   ├── test_clarify.py     # Clarification flow tests
│   └── e2e/                # End-to-end tests with live OpenAI
├── requirements.txt         # Python dependencies
├── Procfile                # Heroku deployment config
├── marvin.cursor.yaml      # Cursor agent configuration
└── deploy.sh               # Automated deployment script
```

## 🛠 API Endpoints

### Memory Operations
- `POST /api/v1/store` - Store new memory with duplicate detection
- `POST /api/v1/query` - Semantic search with clarification support
- `POST /api/v1/clarify` - Resolve ambiguous query selections
- `PUT /api/v1/update` - Update existing memory
- `DELETE /api/v1/delete` - Delete memory by ID
- `GET /health` - Service health check

### Request/Response Examples

**Store Memory:**
```bash
POST /api/v1/store
{
  "text": "Code for Dalia from work is 1234",
  "language": "he",
  "location": "office"
}

Response: {
  "duplicate_detected": false,
  "memory_id": "abc-123-def"
}
```

**Query with Clarification:**
```bash
POST /api/v1/query
{"query": "What is Dalia's code?"}

Response: {
  "candidates": [...],
  "clarification_required": true,
  "clarification_question": "There are multiple entries mentioning 'Dalia'. Which one do you mean?"
}
```

**Resolve Clarification:**
```bash
POST /api/v1/clarify
{
  "query": "What is Dalia's code?",
  "chosen_memory_id": "abc-123-def"
}

Response: {
  "clarification_resolved": true,
  "memory_id": "abc-123-def",
  "text": "Code for Dalia from work is 1234"
}
```

## 🚀 Getting Started

### Prerequisites
- Python 3.8+
- OpenAI API key
- Node.js 16+ (for frontend)

### Backend Setup
```bash
# Clone and setup
cd /Users/shaik/projects/marvin
<<<<<<< HEAD
python -m venv venv
source venv/bin/activate  # On Windows: venv\Scripts\activate
pip install -r requirements.txt

# Configuration
export OPENAI_API_KEY="your-api-key-here"
export CLARIFY_SCORE_GAP=0.05  # Optional: clarification sensitivity
export CLARIFY_MIN_CANDIDATES=2  # Optional: min candidates for clarification

# Run server
chmod +x server.sh
./server.sh
# OR: uvicorn agent.main:app --host=0.0.0.0 --port=8000 --reload
```

### Frontend Setup
```bash
cd app
npm install
npm start
# OR: npx expo start
```

### Testing
```bash
# Run all tests
chmod +x test.sh
./test.sh

# Run specific test suites
pytest tests/test_sanity.py -v        # Unit tests
pytest tests/test_clarify.py -v       # Clarification tests
pytest tests/e2e/ -v                  # E2E tests (requires OPENAI_API_KEY)
```

## 🔧 Configuration

### Environment Variables
- `OPENAI_API_KEY` - Required for embedding generation
- `DB_PATH` - SQLite database path (default: `agent/marvin_memory.db`)
- `CLARIFY_SCORE_GAP` - Similarity threshold for clarification (default: 0.05)
- `CLARIFY_MIN_CANDIDATES` - Minimum candidates needed for clarification (default: 2)
- `LOG_LEVEL` - Logging level (default: INFO)

### Clarification Settings
The clarification system can be fine-tuned via configuration:
- **Score Gap**: Lower values (0.01-0.03) = more sensitive, triggers clarification more often
- **Min Candidates**: Higher values require more results before considering clarification

## 🧪 Testing Strategy

### Test Suites
1. **Sanity Tests** (`test_sanity.py`): Unit tests with mocked OpenAI, isolated database
2. **Clarification Tests** (`test_clarify.py`): Clarification flow with deterministic embeddings
3. **E2E Tests** (`test_e2e_live_openai.py`): Live integration tests with real OpenAI API

### Test Isolation
- Temporary SQLite databases per test
- Mocked OpenAI for predictable results
- Deterministic embeddings for clarification scenarios

### Continuous Integration
The project includes automated CI/CD via GitHub Actions:
- **Automated Testing**: Runs on every push and pull request to `master`
- **Unit Tests**: Sanity and clarification tests with mocked dependencies
- **Python 3.11**: Tested on latest Ubuntu with pip caching
- **Optional E2E**: Commented workflow for live OpenAI integration tests

```bash
# CI runs equivalent to:
pytest -q  # Unit tests only (fast, no external dependencies)

# Optional E2E (requires OPENAI_API_KEY secret):
pytest -m e2e -q  # Live tests with real OpenAI API
```

## 🚢 Deployment

### Heroku Deployment
```bash
# Automated deployment
chmod +x deploy.sh
./deploy.sh

# Manual deployment
git push heroku main
heroku config:set OPENAI_API_KEY=$OPENAI_API_KEY
heroku run python -c "from agent.memory import init_db; init_db()"
```

### Local Production
```bash
# Production server
uvicorn agent.main:app --host=0.0.0.0 --port=5000 --workers=4
```

## 📊 Architecture

### Backend Architecture
- **FastAPI**: Modern Python web framework with automatic OpenAPI docs
- **SQLite**: Local-first database with embedding storage
- **OpenAI Embeddings**: text-embedding-ada-002 for semantic similarity
- **Pydantic**: Request/response validation and serialization
- **Structured Logging**: JSON logs for observability

### Frontend Architecture
- **React Native**: Cross-platform mobile development
- **Expo**: Development toolchain and build service
- **Voice Integration**: react-native-voice for speech-to-text
- **TTS Support**: expo-av for text-to-speech responses

## 🎯 Roadmap

### Completed ✅
- Core memory storage and retrieval
- Semantic search with OpenAI embeddings
- Intelligent clarification system
- Comprehensive test coverage
- React Native frontend scaffolding
- Deployment automation

### Next Steps 🔄
- Voice input integration
- Hebrew language optimization
- Mobile app refinement
- Performance optimization
- Advanced conversation flows

## 📝 Agent Configuration

The project includes a comprehensive Cursor agent configuration (`marvin.cursor.yaml`) that defines:
- System architecture and tool interfaces
- Memory operation specifications
- Clarification flow requirements
- Example interactions and edge cases
- Development constraints and best practices

## 🤝 Contributing

1. Follow the protected files policy (tests are immutable unless explicitly requested)
2. Maintain comprehensive test coverage
3. Use structured logging for observability
4. Follow the established architecture patterns
5. Update documentation for new features

---

**Marvin is ready for production use with full semantic memory capabilities and intelligent clarification! 🧠✨**
=======
mkdir -p app src agent
touch app/App.js
```
>>>>>>> 440c449e
<|MERGE_RESOLUTION|>--- conflicted
+++ resolved
@@ -129,7 +129,7 @@
 ```bash
 # Clone and setup
 cd /Users/shaik/projects/marvin
-<<<<<<< HEAD
+
 python -m venv venv
 source venv/bin/activate  # On Windows: venv\Scripts\activate
 pip install -r requirements.txt
@@ -278,8 +278,3 @@
 ---
 
 **Marvin is ready for production use with full semantic memory capabilities and intelligent clarification! 🧠✨**
-=======
-mkdir -p app src agent
-touch app/App.js
-```
->>>>>>> 440c449e
