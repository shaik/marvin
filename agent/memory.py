"""
Marvin's memory engine module.
Handles storage, retrieval, and semantic search of user memories using SQLite and OpenAI embeddings.
"""

import hashlib
import json
import logging
import os
import sqlite3
import time
import uuid
import re
from datetime import datetime
from typing import Any, Dict, List, Optional, Tuple, Union

import numpy as np
from openai import OpenAI, OpenAIError

from .utils.time import utc_now_iso_z
from .api.exceptions import DatabaseError

# Configure structured JSON logging
class StructuredLogger:
    """Custom structured logger for JSON output."""
    
    def __init__(self, name: str) -> None:
        self.logger = logging.getLogger(name)
        self.logger.setLevel(logging.INFO)
        
        # Remove existing handlers to avoid duplication
        for handler in self.logger.handlers[:]:
            self.logger.removeHandler(handler)
        
        # Create console handler with JSON formatter
        handler = logging.StreamHandler()
        handler.setLevel(logging.INFO)
        self.logger.addHandler(handler)
    
    def _log(self, level: str, event: str, **details: Any) -> None:
        """Log structured JSON message."""
        log_entry = {
            "timestamp": utc_now_iso_z(),
            "level": level,
            "event": event,
            "module": "memory",
            **details
        }
        self.logger.info(json.dumps(log_entry))
    
    def info(self, event: str, **details: Any) -> None:
        """Log info level structured message."""
        self._log("INFO", event, **details)
    
    def error(self, event: str, **details: Any) -> None:
        """Log error level structured message."""
        self._log("ERROR", event, **details)
    
    def warning(self, event: str, **details: Any) -> None:
        """Log warning level structured message."""
        self._log("WARNING", event, **details)

# Initialize structured logger
logger = StructuredLogger(__name__)

# Import settings for configuration
from .config import settings

# Initialize OpenAI client with error handling
try:
    client = OpenAI(api_key=settings.openai_api_key)
    logger.info("openai_client_initialized", api_key_present=bool(settings.openai_api_key))
except Exception as e:
    logger.error("openai_client_initialization_failed", error=str(e))
    raise

# Database path from settings
DB_PATH = settings.db_path

# Duplicate detection threshold for cosine similarity
DUPLICATE_THRESHOLD = 0.92

# Precompiled word pattern for keyword overlap scoring
WORD_RE = re.compile(r"\w+")

# Embedding cache to reduce OpenAI API calls
_embedding_cache: Dict[str, List[float]] = {}

def _get_text_hash(text: str) -> str:
    """Generate a hash for text to use as cache key.
    
    Args:
        text: Input text to hash.
        
    Returns:
        SHA-256 hash of the text.
    """
    return hashlib.sha256(text.encode('utf-8')).hexdigest()


def init_db() -> None:
    """Initialize the SQLite database and create memories table if it doesn't exist.
    
    Creates the memories table with proper schema and handles any database errors.
    Logs the initialization process with structured logging.
    
    Raises:
        sqlite3.Error: If database creation fails.
        OSError: If database file cannot be created.
    """
    logger.info("database_initialization_started", db_path=DB_PATH)
    
    try:
        conn = sqlite3.connect(DB_PATH)
        cursor = conn.cursor()
        
        cursor.execute("""
            CREATE TABLE IF NOT EXISTS memories (
                id TEXT PRIMARY KEY,
                text TEXT NOT NULL,
                embedding TEXT NOT NULL,
                timestamp TEXT NOT NULL,
                language TEXT DEFAULT 'he',
                location TEXT
            )
        """)
        
        conn.commit()
        conn.close()
        
        logger.info("database_initialization_completed", 
                   db_path=DB_PATH, 
                   table_created="memories")
        
    except sqlite3.Error as e:
        logger.error("database_initialization_failed", 
                    db_path=DB_PATH, 
                    error=str(e), 
                    error_type="sqlite3.Error")
        raise
    except OSError as e:
        logger.error("database_file_creation_failed", 
                    db_path=DB_PATH, 
                    error=str(e), 
                    error_type="OSError")
        raise
    except Exception as e:
        logger.error("database_initialization_unexpected_error", 
                    db_path=DB_PATH, 
                    error=str(e), 
                    error_type=type(e).__name__)
        raise

def embed_text(text: str) -> List[float]:
    """Generate embedding for input text using OpenAI's text-embedding-ada-002 model.
    
    Uses caching to avoid repeated API calls for the same text.
    Handles OpenAI API errors gracefully with structured logging.
    
    Args:
        text: Input text to embed.
        
    Returns:
        List of embedding values as floats.
        
    Raises:
        OpenAIError: If OpenAI API call fails.
        ValueError: If text is empty or invalid.
    """
    if not text or not text.strip():
        raise ValueError("Text cannot be empty or whitespace-only")
    
    # Normalize text for consistent caching
    normalized_text = text.strip()
    text_hash = _get_text_hash(normalized_text)
    
    # Check cache first
    if text_hash in _embedding_cache:
        logger.info("embedding_cache_hit", 
                   text_preview=normalized_text[:50] + "..." if len(normalized_text) > 50 else normalized_text,
                   text_length=len(normalized_text),
                   cache_key=text_hash[:8])
        return _embedding_cache[text_hash]
    
    logger.info("embedding_generation_started", 
               text_preview=normalized_text[:50] + "..." if len(normalized_text) > 50 else normalized_text,
               text_length=len(normalized_text),
               cache_key=text_hash[:8])
    
    try:
        start_time = time.time()
        response = client.embeddings.create(
            model="text-embedding-ada-002",
            input=normalized_text
        )
        embedding = response.data[0].embedding
        duration = time.time() - start_time
        
        # Cache the embedding
        _embedding_cache[text_hash] = embedding
        
        logger.info("embedding_generation_completed", 
                   text_preview=normalized_text[:50] + "..." if len(normalized_text) > 50 else normalized_text,
                   text_length=len(normalized_text),
                   embedding_dimension=len(embedding),
                   duration_seconds=round(duration, 3),
                   cache_key=text_hash[:8],
                   cache_size=len(_embedding_cache))
        
        return embedding
        
    except OpenAIError as e:
        logger.error("openai_embedding_api_error", 
                    text_preview=normalized_text[:50] + "..." if len(normalized_text) > 50 else normalized_text,
                    error=str(e),
                    error_type=type(e).__name__,
                    cache_key=text_hash[:8])
        raise
    except Exception as e:
        logger.error("embedding_generation_unexpected_error", 
                    text_preview=normalized_text[:50] + "..." if len(normalized_text) > 50 else normalized_text,
                    error=str(e),
                    error_type=type(e).__name__,
                    cache_key=text_hash[:8])
        raise

def cosine_similarity(a: List[float], b: List[float]) -> float:
    """Calculate cosine similarity between two embedding vectors.
    
    Computes the cosine of the angle between two vectors, returning a value
    between -1 and 1, where 1 indicates identical vectors.
    
    Args:
        a: First embedding vector.
        b: Second embedding vector.
        
    Returns:
        Cosine similarity score between -1 and 1.
        
    Raises:
        ValueError: If vectors are empty or have different dimensions.
        TypeError: If inputs are not lists of numbers.
    """
    if not a or not b:
        raise ValueError("Embedding vectors cannot be empty")
    
    if len(a) != len(b):
        raise ValueError(f"Vector dimensions must match: {len(a)} vs {len(b)}")
    
    try:
        a_np = np.array(a, dtype=np.float64)
        b_np = np.array(b, dtype=np.float64)
    except (ValueError, TypeError) as e:
        raise TypeError(f"Embedding vectors must contain numeric values: {str(e)}")
    
    # Calculate norms
    norm_a = np.linalg.norm(a_np)
    norm_b = np.linalg.norm(b_np)
    
    # Handle zero vectors
    if norm_a == 0 or norm_b == 0:
        logger.warning("cosine_similarity_zero_vector", 
                      norm_a=float(norm_a), 
                      norm_b=float(norm_b))
        return 0.0
    
    # Calculate cosine similarity
    dot_product = np.dot(a_np, b_np)
    similarity = dot_product / (norm_a * norm_b)

    return float(similarity)


def _keyword_overlap_score(query: str, text: str) -> float:
    """Calculate normalized keyword overlap between query and text.

    This provides a simple lexical matching signal that boosts results
    containing exact query terms (like specific colors) which embeddings
    might treat as semantically similar.

    Args:
        query: The original query string.
        text: A candidate memory text.

    Returns:
        A float between 0 and 1 representing the fraction of unique query
        words that appear in the text.
    """
<<<<<<< HEAD

    query_words = set(WORD_RE.findall(query.lower()))
    if not query_words:
        return 0.0

    text_words = set(WORD_RE.findall(text.lower()))
=======
    import re

    query_words = set(re.findall(r"\w+", query.lower()))
    if not query_words:
        return 0.0

    text_words = set(re.findall(r"\w+", text.lower()))
>>>>>>> 87b0c371
    return len(query_words & text_words) / len(query_words)

def store_memory(text: str, metadata: Dict[str, Any]) -> Dict[str, Any]:
    """Store a new memory with duplicate detection.
    
    Generates embeddings for the input text, checks for duplicates against
    existing memories using cosine similarity, and stores the memory if no
    duplicate is found.
    
    Args:
        text: Memory text to store.
        metadata: Dictionary containing timestamp, language, location.
        
    Returns:
        Dictionary with storage result and duplicate information containing:
        - duplicate_detected: Boolean indicating if duplicate was found
        - memory_id: UUID of the stored or duplicate memory
        - existing_memory_preview: Text of duplicate (if found)
        - similarity_score: Similarity score of duplicate (if found)
        
    Raises:
        ValueError: If text is empty or metadata is invalid.
        sqlite3.Error: If database operations fail.
        OpenAIError: If embedding generation fails.
    """
    if not text or not text.strip():
        raise ValueError("Memory text cannot be empty")
    
    if not isinstance(metadata, dict):
        raise ValueError("Metadata must be a dictionary")
    
    normalized_text = text.strip()
    
    logger.info("memory_store_started", 
               text_preview=normalized_text[:100] + "..." if len(normalized_text) > 100 else normalized_text,
               text_length=len(normalized_text),
               metadata=metadata)
    
    try:
        # Generate embedding for new text
        new_embedding = embed_text(normalized_text)
        
        # Check for duplicates
        conn = sqlite3.connect(DB_PATH)
        cursor = conn.cursor()
        
        try:
            cursor.execute("SELECT id, text, embedding FROM memories")
            existing_memories = cursor.fetchall()
            
            logger.info("duplicate_check_started", 
                       existing_memories_count=len(existing_memories))
            
            for memory_id, existing_text, embedding_json in existing_memories:
                try:
                    existing_embedding = json.loads(embedding_json)
                    similarity = cosine_similarity(new_embedding, existing_embedding)
                    
                    logger.info("similarity_calculated", 
                               memory_id=memory_id[:8],
                               similarity_score=round(similarity, 4))
                    
                    if similarity >= DUPLICATE_THRESHOLD:
                        logger.info("duplicate_detected",
                                   memory_id=memory_id[:8],
                                   similarity_score=round(similarity, 4),
                                   threshold=DUPLICATE_THRESHOLD)
                        conn.close()
                        return {
                            "duplicate_detected": True,
                            "existing_memory_preview": existing_text,
                            "similarity_score": similarity,
                            "memory_id": memory_id
                        }
                        
                except (json.JSONDecodeError, TypeError) as e:
                    logger.warning("embedding_parse_error", 
                                  memory_id=memory_id[:8],
                                  error=str(e))
                    continue
            
            # No duplicate found, store new memory
            memory_id = str(uuid.uuid4())
            embedding_json = json.dumps(new_embedding)
            
            cursor.execute("""
                INSERT INTO memories (id, text, embedding, timestamp, language, location)
                VALUES (?, ?, ?, ?, ?, ?)
            """, (
                memory_id,
                normalized_text,
                embedding_json,
                metadata.get("timestamp"),
                metadata.get("language", "he"),
                metadata.get("location")
            ))
            
            conn.commit()
            
            logger.info("memory_stored_successfully", 
                       memory_id=memory_id,
                       text_length=len(normalized_text),
                       embedding_dimension=len(new_embedding))
            
            return {
                "duplicate_detected": False,
                "memory_id": memory_id
            }
            
        finally:
            conn.close()
            
    except sqlite3.Error as e:
        logger.error("database_error_during_store", 
                    error=str(e),
                    error_type="sqlite3.Error")
        raise
    except Exception as e:
        logger.error("memory_store_unexpected_error", 
                    error=str(e),
                    error_type=type(e).__name__)
        raise

def query_memory(query: str, top_k: int = 3) -> List[Dict[str, Any]]:
    """Query memories using semantic similarity search.
    
    Generates an embedding for the query text and compares it against all
    stored memory embeddings to find the most semantically similar memories.
    
    Args:
        query: Search query text.
        top_k: Number of top results to return (must be positive).
        
    Returns:
        List of dictionaries with memory_id, text, and similarity_score,
        sorted by similarity score in descending order.
        
    Raises:
        ValueError: If query is empty or top_k is invalid.
        sqlite3.Error: If database operations fail.
        OpenAIError: If embedding generation fails.
    """
    if not query or not query.strip():
        raise ValueError("Query cannot be empty")
    
    if not isinstance(top_k, int) or top_k <= 0:
        raise ValueError("top_k must be a positive integer")
    
    normalized_query = query.strip()
    
    logger.info("memory_query_started", 
               query=normalized_query,
               top_k=top_k)
    
    try:
        # Generate embedding for query
        query_embedding = embed_text(normalized_query)
        
        # Get all memories from database
        conn = sqlite3.connect(DB_PATH)
        cursor = conn.cursor()
        
        try:
            cursor.execute("SELECT id, text, embedding FROM memories")
            memories = cursor.fetchall()
            
            logger.info("memories_retrieved", 
                       memory_count=len(memories))
            
            if not memories:
                logger.info("no_memories_found")
                return []
            
            # Calculate similarities and rank
            results = []
            for memory_id, text, embedding_json in memories:
                try:
                    memory_embedding = json.loads(embedding_json)
                    similarity = cosine_similarity(query_embedding, memory_embedding)
                    keyword_boost = _keyword_overlap_score(normalized_query, text)
                    combined = similarity + 0.1 * keyword_boost

                    results.append({
                        "memory_id": memory_id,
                        "text": text,
                        "similarity_score": combined
                    })
                    
                except (json.JSONDecodeError, TypeError) as e:
                    logger.warning("memory_embedding_parse_error", 
                                  memory_id=memory_id[:8],
                                  error=str(e))
                    continue
            
            # Sort by similarity (descending) and take top_k
            results.sort(key=lambda x: x["similarity_score"], reverse=True)
            top_results = results[:top_k]
            
            logger.info("memory_query_completed", 
                       query=normalized_query,
                       results_count=len(top_results),
                       top_scores=[round(r["similarity_score"], 4) for r in top_results[:3]])
            
            return top_results
            
        finally:
            conn.close()
            
    except sqlite3.Error as e:
        logger.error("database_error_during_query", 
                    query=normalized_query,
                    error=str(e),
                    error_type="sqlite3.Error")
        raise
    except Exception as e:
        logger.error("memory_query_unexpected_error", 
                    query=normalized_query,
                    error=str(e),
                    error_type=type(e).__name__)
        raise

def update_memory(memory_id: str, new_text: str) -> Dict[str, Any]:
    """Update an existing memory with new text and regenerate embedding.
    
    Retrieves the existing memory, updates its text content, regenerates
    the embedding, and stores the updated version in the database.
    
    Args:
        memory_id: UUID of the memory to update.
        new_text: New text content to replace existing text.
        
    Returns:
        Dictionary with success status and before/after text containing:
        - success: Boolean indicating if update was successful
        - before: Original text content (if successful)
        - after: New text content (if successful)
        - error: Error message (if unsuccessful)
        
    Raises:
        ValueError: If memory_id or new_text is invalid.
        sqlite3.Error: If database operations fail.
        OpenAIError: If embedding generation fails.
    """
    if not memory_id or not isinstance(memory_id, str):
        raise ValueError("memory_id must be a non-empty string")
    
    if not new_text or not new_text.strip():
        raise ValueError("new_text cannot be empty")
    
    normalized_text = new_text.strip()
    
    logger.info("memory_update_started", 
               memory_id=memory_id[:8],
               new_text_length=len(normalized_text))
    
    try:
        conn = sqlite3.connect(DB_PATH)
        cursor = conn.cursor()
        
        try:
            # Get original text
            cursor.execute("SELECT text FROM memories WHERE id = ?", (memory_id,))
            result = cursor.fetchone()
            
            if not result:
                logger.warning("memory_not_found_for_update", 
                              memory_id=memory_id[:8])
                return {"success": False, "error": "Memory not found"}
            
            original_text = result[0]
            
            # Generate new embedding
            new_embedding = embed_text(normalized_text)
            embedding_json = json.dumps(new_embedding)
            
            # Update memory
            cursor.execute("""
                UPDATE memories 
                SET text = ?, embedding = ? 
                WHERE id = ?
            """, (normalized_text, embedding_json, memory_id))
            
            conn.commit()
            
            logger.info("memory_update_completed", 
                       memory_id=memory_id,
                       original_text_length=len(original_text),
                       new_text_length=len(normalized_text),
                       embedding_dimension=len(new_embedding))
            
            return {
                "success": True,
                "before": original_text,
                "after": normalized_text
            }
            
        finally:
            conn.close()
            
    except sqlite3.Error as e:
        logger.error("database_error_during_update", 
                    memory_id=memory_id[:8],
                    error=str(e),
                    error_type="sqlite3.Error")
        raise
    except Exception as e:
        logger.error("memory_update_unexpected_error", 
                    memory_id=memory_id[:8],
                    error=str(e),
                    error_type=type(e).__name__)
        raise

def delete_memory(memory_id: str) -> Dict[str, Any]:
    """Delete a memory by ID.
    
    Removes the specified memory from the database and returns the deleted text
    for confirmation purposes.
    
    Args:
        memory_id: UUID of the memory to delete.
        
    Returns:
        Dictionary with success status and deleted text containing:
        - success: Boolean indicating if deletion was successful
        - deleted_text: Text content of deleted memory (if successful)
        - error: Error message (if unsuccessful)
        
    Raises:
        ValueError: If memory_id is invalid.
        sqlite3.Error: If database operations fail.
    """
    if not memory_id or not isinstance(memory_id, str):
        raise ValueError("memory_id must be a non-empty string")
    
    logger.info("memory_deletion_started", 
               memory_id=memory_id[:8])
    
    try:
        conn = sqlite3.connect(DB_PATH)
        cursor = conn.cursor()
        
        try:
            # Get text before deletion for logging
            cursor.execute("SELECT text FROM memories WHERE id = ?", (memory_id,))
            result = cursor.fetchone()
            
            if not result:
                logger.warning("memory_not_found_for_deletion", 
                              memory_id=memory_id[:8])
                return {"success": False, "error": "Memory not found"}
            
            deleted_text = result[0]
            
            # Delete memory
            cursor.execute("DELETE FROM memories WHERE id = ?", (memory_id,))
            conn.commit()
            
            logger.info("memory_deletion_completed", 
                       memory_id=memory_id,
                       deleted_text_length=len(deleted_text),
                       deleted_text_preview=deleted_text[:50] + "..." if len(deleted_text) > 50 else deleted_text)
            
            return {
                "success": True,
                "deleted_text": deleted_text
            }
            
        finally:
            conn.close()
            
    except sqlite3.Error as e:
        logger.error("database_error_during_deletion", 
                    memory_id=memory_id[:8],
                    error=str(e),
                    error_type="sqlite3.Error")
        raise
    except Exception as e:
        logger.error("memory_deletion_unexpected_error", 
                    memory_id=memory_id[:8],
                    error=str(e),
                    error_type=type(e).__name__)
        raise


def clear_embedding_cache() -> int:
    """Clear the embedding cache and return number of cached items removed.
    
    Useful for memory management or testing purposes.
    
    Returns:
        Number of cached embeddings that were cleared.
    """
    global _embedding_cache
    cache_size = len(_embedding_cache)
    _embedding_cache.clear()
    
    logger.info("embedding_cache_cleared", 
               items_removed=cache_size)
    
    return cache_size


def get_cache_stats() -> Dict[str, Any]:
    """Get statistics about the embedding cache.
    
    Returns:
        Dictionary with cache statistics including size and memory usage.
    """
    cache_size = len(_embedding_cache)
    
    # Estimate memory usage (rough calculation)
    total_embeddings = sum(len(embedding) for embedding in _embedding_cache.values())
    estimated_memory_mb = (total_embeddings * 8) / (1024 * 1024)  # 8 bytes per float64
    
    stats = {
        "cache_size": cache_size,
        "total_embeddings": total_embeddings,
        "estimated_memory_mb": round(estimated_memory_mb, 2)
    }
    
    logger.info("cache_stats_requested", **stats)
    
    return stats


def get_memory_by_id(memory_id: str) -> Optional[Dict[str, Any]]:
    """Retrieve a specific memory by its ID.
    
    Args:
        memory_id: UUID of the memory to retrieve
        
    Returns:
        Dictionary with memory details if found, None if not found
        
    Raises:
        ValueError: If memory_id is empty
        DatabaseError: If database operation fails
    """
    if not memory_id or not memory_id.strip():
        raise ValueError("Memory ID cannot be empty")
    
    try:
        with sqlite3.connect(settings.db_path) as conn:
            cursor = conn.cursor()
            cursor.execute("""
                SELECT id, text, timestamp, language, location
                FROM memories 
                WHERE id = ?
            """, (memory_id.strip(),))
            
            row = cursor.fetchone()
            if not row:
                logger.info("memory_not_found", memory_id=memory_id[:8])
                return None
                
            memory_data = {
                "memory_id": row[0],
                "text": row[1], 
                "timestamp": row[2],
                "language": row[3],
                "location": row[4]
            }
            
            logger.info(
                "memory_retrieved_by_id",
                memory_id=memory_id[:8],
                text_length=len(memory_data["text"])
            )
            
            return memory_data
            
    except sqlite3.Error as e:
        logger.error("database_error_get_memory", memory_id=memory_id[:8], error=str(e))
        raise DatabaseError(f"Failed to retrieve memory: {e}")


def get_most_recent_memory_by_text(text: str) -> Optional[Dict[str, Any]]:
    """Retrieve the most recent memory that exactly matches the given text.
    
    Args:
        text: Exact text to match against stored memories
        
    Returns:
        Dictionary with memory details if found, None if not found
        Contains: {"id": str, "text": str}
        
    Raises:
        ValueError: If text is empty
        DatabaseError: If database operation fails
    """
    if not text or not text.strip():
        raise ValueError("Text cannot be empty")
    
    try:
        with sqlite3.connect(settings.db_path) as conn:
            cursor = conn.cursor()
            cursor.execute("""
                SELECT id, text
                FROM memories 
                WHERE text = ?
                ORDER BY timestamp DESC
                LIMIT 1
            """, (text.strip(),))
            
            row = cursor.fetchone()
            if not row:
                logger.info("no_memory_found_for_text", text_length=len(text))
                return None
                
            memory_data = {
                "id": row[0],
                "text": row[1]
            }
            
            logger.info(
                "memory_found_by_text",
                memory_id=memory_data["id"][:8],
                text_length=len(memory_data["text"])
            )
            
            return memory_data
            
    except sqlite3.Error as e:
        logger.error("database_error_get_memory_by_text", text_length=len(text), error=str(e))
        raise DatabaseError(f"Failed to retrieve memory by text: {e}")


def list_memories() -> List[Dict[str, Any]]:
    """Retrieve all memories from the database.
    
    Returns:
        List of dictionaries containing memory details
        Each dict contains: {"id": str, "text": str, "timestamp": str, "language": str, "location": Optional[str]}
        
    Raises:
        DatabaseError: If database operation fails
    """
    try:
        with sqlite3.connect(settings.db_path) as conn:
            cursor = conn.cursor()
            cursor.execute("""
                SELECT id, text, timestamp, language, location
                FROM memories 
                ORDER BY timestamp DESC
            """)
            
            rows = cursor.fetchall()
            memories = []
            
            for row in rows:
                memory_data = {
                    "id": row[0],
                    "text": row[1],
                    "timestamp": row[2],
                    "language": row[3],
                    "location": row[4]
                }
                memories.append(memory_data)
            
            logger.info(
                "memories_listed",
                total_count=len(memories)
            )
            
            return memories
            
    except sqlite3.Error as e:
        logger.error("database_error_list_memories", error=str(e))
        raise DatabaseError(f"Failed to list memories: {e}")


def list_memories_page(limit: int, offset: int) -> Tuple[List[Dict[str, Any]], int]:
    """Retrieve a page of memories from the database with pagination.
    
    Args:
        limit: Maximum number of items to return (1-100)
        offset: Number of items to skip (>= 0)
    
    Returns:
        Tuple of (items, total_count):
        - items: List of dictionaries containing memory details
        - total_count: Total number of memories in database
        Each item dict contains: {"id": str, "text": str, "timestamp": str, "language": str, "location": Optional[str]}
        
    Raises:
        DatabaseError: If database operation fails
    """
    try:
        with sqlite3.connect(settings.db_path) as conn:
            cursor = conn.cursor()
            
            # Query 1: Get total count
            cursor.execute("SELECT COUNT(*) FROM memories")
            total_count = cursor.fetchone()[0]
            
            # Query 2: Get page of memories with LIMIT and OFFSET
            cursor.execute("""
                SELECT id, text, timestamp, language, location
                FROM memories 
                ORDER BY timestamp DESC
                LIMIT ? OFFSET ?
            """, (limit, offset))
            
            rows = cursor.fetchall()
            memories = []
            
            for row in rows:
                memory_data = {
                    "id": row[0],
                    "text": row[1],
                    "timestamp": row[2],
                    "language": row[3],
                    "location": row[4]
                }
                memories.append(memory_data)
            
            logger.info(
                "memories_paged_listed",
                limit=limit,
                offset=offset,
                page_count=len(memories),
                total_count=total_count
            )
            
            return memories, total_count
            
    except sqlite3.Error as e:
        logger.error("database_error_list_memories_page", limit=limit, offset=offset, error=str(e))
        raise DatabaseError(f"Failed to list memories page: {e}")


def count_memories() -> int:
    """
    Return total number of memories in the DB.
    """
    try:
        with sqlite3.connect(settings.db_path) as conn:
            cursor = conn.cursor()
            cursor.execute("SELECT COUNT(*) FROM memories")
            row = cursor.fetchone()
            total = int(row[0] or 0)
            
            logger.info(
                "memories_counted",
                total_count=total
            )
            
            return total
            
    except sqlite3.Error as e:
        logger.error("database_error_count_memories", error=str(e))
        raise DatabaseError(f"Failed to count memories: {e}")<|MERGE_RESOLUTION|>--- conflicted
+++ resolved
@@ -286,22 +286,11 @@
         A float between 0 and 1 representing the fraction of unique query
         words that appear in the text.
     """
-<<<<<<< HEAD
-
     query_words = set(WORD_RE.findall(query.lower()))
     if not query_words:
         return 0.0
 
     text_words = set(WORD_RE.findall(text.lower()))
-=======
-    import re
-
-    query_words = set(re.findall(r"\w+", query.lower()))
-    if not query_words:
-        return 0.0
-
-    text_words = set(re.findall(r"\w+", text.lower()))
->>>>>>> 87b0c371
     return len(query_words & text_words) / len(query_words)
 
 def store_memory(text: str, metadata: Dict[str, Any]) -> Dict[str, Any]:
